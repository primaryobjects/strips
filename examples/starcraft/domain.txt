--- conflicted
+++ resolved
@@ -1,39 +1,38 @@
 (define (domain starcraft)
-  (:requirements :strips)
+  (:requirements :strips :typing)
+  (:types builder building area)
   (:action move
-     :parameters (?b ?t1 ?t2)
+     :parameters (?b - builder ?t1 - area ?t2 - area)
      :precondition (and (scv ?b) (location ?t1) (location ?t2) (at ?b ?t1) (not (at ?b ?t2))
      :effect (and (at ?b ?t2)) (not (at ?b ?t1))))
   (:action collect-minerals
-     :parameters (?b ?t1)
+     :parameters (?b - builder ?t1 - area)
      :precondition (and (scv ?b) (location ?t1) (minerals ?t1) (not (empty ?t1)) (at ?b ?t1))
      :effect (and (empty ?t1) (collected-minerals ?b)))
   (:action build-supply-depot
-     :parameters (?b ?t1)
+     :parameters (?b - builder ?t1 - area)
      :precondition (and (scv ?b) (location ?t1) (collected-minerals ?b) (at ?b ?t1) not (building ?t1) not (minerals ?t1))
      :effect (and (building ?t1) (depot ?t1) not (collected-minerals ?b)))
   (:action build-barracks
-     :parameters (?b ?t1 ?t2)
+     :parameters (?b - builder ?t1 - area ?t2 - area)
      :precondition (and (scv ?b) (location ?t1) (location ?t2) (depot ?t2) (collected-minerals ?b) (at ?b ?t1) not (building ?t1) not (minerals ?t1))
      :effect (and (building ?t1) (barracks ?t1) not (collected-minerals ?b)))
   (:action build-factory
-     :parameters (?b ?t1 ?t2)
+     :parameters (?b - builder ?t1 - area  ?t2 - area)
      :precondition (and (scv ?b) (location ?t1) (location ?t2) (barracks ?t2) (collected-minerals ?b) (at ?b ?t1) not (building ?t1) not (minerals ?t1))
      :effect (and (building ?t1) (factory ?t1) not (collected-minerals ?b)))
   (:action build-starport
-     :parameters (?b ?t1 ?t2)
+     :parameters (?b - builder ?t1 - area  ?t2 - area)
      :precondition (and (scv ?b) (location ?t1) (location ?t2) (factory ?t2) (collected-minerals ?b) (at ?b ?t1) not (building ?t1) not (minerals ?t1))
      :effect (and (building ?t1) (starport ?t1) not (collected-minerals ?b)))
   (:action build-fusion-core
-     :parameters (?b ?t1 ?t2)
+     :parameters (?b - builder ?t1 - area  ?t2 - area)
      :precondition (and (scv ?b) (location ?t1) (location ?t2) (starport ?t2) (collected-minerals ?b) (at ?b ?t1) not (building ?t1) not (minerals ?t1))
      :effect (and (building ?t1) (fusion-core ?t1) not (collected-minerals ?b)))
   (:action train-marine
-     :parameters (?b ?t1)
+     :parameters (?b - builder ?t1 - area)
      :precondition (and (collected-minerals ?b) (barracks ?t1))
      :effect (and (marine ?t1) not (collected-minerals ?b)))
-<<<<<<< HEAD
-=======
   (:action train-tank
      :parameters (?b - builder ?t1 - area)
      :precondition (and (collected-minerals ?b) (factory ?t1))
@@ -42,9 +41,8 @@
      :parameters (?b - builder ?t1 - area)
      :precondition (and (collected-minerals ?b) (starport ?t1))
      :effect (and (wraith ?t1) not (collected-minerals ?b)))
->>>>>>> e00cffe2
   (:action train-battlecruiser
-     :parameters (?b ?t1 ?t2)
+     :parameters (?b - builder ?t1 - area ?t2 - area)
      :precondition (and (collected-minerals ?b) (starport ?t1) (fusion-core ?t2))
      :effect (and (battlecruiser ?t1) not (collected-minerals ?b)))
 )