/*
Example Planning Graph - AI Planning with STRIPS and PDDL.
Builds a planning graph for a given domain and problem. Renders the graph using d3.js and saves to a file graph.svg.
Run using: node graph

Copyright (c) 2018 Kory Becker
http://primaryobjects.com/kory-becker

License MIT
*/
var strips = require('./strips');
var util = require('util');
var fs = require('fs');
var d3 = require('d3');
var jsdom = require('jsdom');
var xmldom = require('xmldom');

// Load the domain and problem.
strips.load('./examples/dinner/domain.pddl', './examples/dinner/problem.pddl', function(domain, problem) {
    var graph = strips.graph(domain, problem);
    //strips.solveGraph(domain, problem);

    var htmlStub = '<html><head></head><body><div id="dataviz-container"></div><script src="http://cdnjs.cloudflare.com/ajax/libs/d3/2.8.1/d3.v2.min.js"></script></body></html>'; // html file skull with a container div for the d3 dataviz
    jsdom.env({ features : { QuerySelector : true }, html : htmlStub, done : function(errors, window) {
        // Process the html document, like if we were at client side.

        // Display an image of the planning graph at layer 0.
        //drawTree(getTreeData(graph, 0), window);
        drawGraph(getGraphData(graph, 0), window);
    }});
});

//
// Utility methods for d3.js, to convert strips json into d3.js format and plot graphs.
//
function getTreeData(graph, layerIndex) {
    // Convert the graph into a d3 tree format, so we can plot the graph.
    var treeData = [ { name: 'root', parent: 'null' }];
    var parent = [];

    var i = layerIndex; // layer of graph to print
    var layer = graph[i];
    var actionHash = {};
    var actionHash2 = {};
    
    for (var j in layer) {
        var action = layer[j];

        // Format action name: 'cook x y z'.
<<<<<<< HEAD
        var name = (action.type === 'noop' ? 'noop-' : '') + action.action + (action.parameters ? '-' : '');
=======
        var name = action.action + (action.parameters ? '-' : '');
>>>>>>> b6c72947
        for (var k in action.parameters) {
            name += action.parameters[k].parameter + ' ';
        }

        // Start action node.
        var node = { name: name, parent: null, children: [] };
        var p0 = null;
        var p1 = null;

        // P0
        for (var k in action.precondition) {
            var act = action.precondition[k];

            var name = (act.operation || 'and') + '-' + act.action + '-';
            for (var l in act.parameters) {
                name += act.parameters[l] + ' ';
            }

            p0 = actionHash[name];
            if (!p0) {
                // New parent node.
                p0 = { name: name, parent: treeData[0].name, children: [ node ] };
                parent.push(p0);

                actionHash[name] = p0;
            }
            else {
                // This is a child node of the parent.
                p0.children.push(node);
            }   
                         
            node.parent = p0.name;
        }

        // P1
        for (var k in action.effect) {
            var act = action.effect[k];

            var name = (act.operation || 'and') + '-' + act.action + '-';
            for (var l in act.parameters) {
                name += act.parameters[l] + ' ';
            }

            p1 = { name: name, parent: node.name, children: [] };
            node.children.push(p1);
        }
    }

    treeData[0].children = parent;

    return treeData;
}

function getGraphData(graph, layerIndex) {
    // Convert the graph into a d3 force format, so we can plot the graph.
    var data = { nodes: [ { name: 'root', depth: 0 }], links: [] };
    var node2Hash = {};
    var node3Hash = {};

    var tree = getTreeData(graph, layerIndex);

    // Convert the d3 tree data format into a nodes/links force format.
    for (var i in tree[0].children) {
        var node = tree[0].children[i];

        data.nodes.push({ name: node.name, depth: 1 });
        var parentIndex = data.nodes.length - 1;
        data.links.push({ source: 0, target: parentIndex, depth: 1 });

        for (var j in node.children) {
            var node2 = node.children[j];

            if (node2.name.indexOf('noop') != -1 || !node2Hash[node2.name]) {
                data.nodes.push({ name: node2.name, depth: 2 });
                data.links.push({ source: parentIndex, target: data.nodes.length - 1, depth: 2 });

                // Remember this node along with its index, in case we need to link to it again.
                node2Hash[node2.name] = data.nodes.length - 1;
            }
            else {
                // This node already exists, so link to it.
                data.links.push({ source: parentIndex, target: node2Hash[node2.name], depth: 2 });
            }

            var parentIndex2 = data.nodes.length - 1;

            for (var k in node2.children) {
                var node3 = node2.children[k];

                if (node3.name.indexOf('noop') != -1 || !node3Hash[node3.name]) {
                    data.nodes.push({ name: node3.name, depth: 3 });
                    data.links.push({ source: parentIndex2, target: data.nodes.length - 1, depth: 3 });

                    // Remember this node along with its index, in case we need to link to it again.
                    node3Hash[node3.name] = data.nodes.length - 1;
                }
                else {
                    // This node already exists, so link to it.
                    data.links.push({ source: parentIndex2, target: node3Hash[node3.name], depth: 3 });
                }
            }            
        }
    }

    return data;
}

function drawTree(treeData, window) {
    var el = window.document.querySelector('#dataviz-container');

    var margin = {top: 20, right: 120, bottom: 20, left: 120}, width = 960 - margin.right - margin.left, height = 500 - margin.top - margin.bottom;
    var i = 0;
    var tree = d3.layout.tree().size([height, width]);
    var diagonal = d3.svg.diagonal().projection(function(d) { return [d.y, d.x]; });
    var svg = d3.select(el).append("svg")
        .attr("width", width + margin.right + margin.left)
        .attr("height", height + margin.top + margin.bottom)
        .append("g")
        .attr("transform", "translate(" + margin.left + "," + margin.top + ")");
    var root = treeData[0];

    // Compute the new tree layout.
    var nodes = tree.nodes(root).reverse(),
    links = tree.links(nodes);

    // Normalize for fixed-depth.
    nodes.forEach(function(d) { d.y = d.depth * 180; });

    // Declare the nodes.
    var node = svg.selectAll("g.node").data(nodes, function(d) { return d.id || (d.id = ++i); });

    // Enter the nodes.
    var nodeEnter = node.enter().append("g")
    .attr("class", "node")
    .attr("transform", function(d) { 
    return "translate(" + d.y + "," + d.x + ")"; });

    nodeEnter.append("circle")
    .attr("r", 10)
    .style({ "fill": "#fff", stroke: 'steelblue', 'stroke-width': '3px' });

    nodeEnter.append("text")
    .attr("x", function(d) { 
    return d.children || d._children ? -13 : 13; })
    .attr("dy", ".35em")
    .attr("text-anchor", function(d) { 
    return d.children || d._children ? "end" : "start"; })
    .text(function(d) { return d.name; })
    .style({"fill-opacity": 1, 'fill': '#000'});

    // Declare the links.
    var link = svg.selectAll("path.link")
    .data(links, function(d) { return d.target.id; });

    // Enter the links.
    link.enter().insert("path", "g").style({"fill-opacity": 1, 'fill': 'none', stroke: '#ccc', 'stroke-width': '2px'}).attr("d", diagonal);

    saveGraph(d3, el, 'graph.svg');
}

function drawGraph(treeData, window) {
    var el = window.document.querySelector('#dataviz-container');
    var width = 800;
    var height = 1200;
    var isHorizontal = true;

    var force = d3.layout.force()
        .gravity(.05)
        .charge(-500)
        .size([width, height]);

    var svg = d3.select(el).append("svg:svg")
        .attr("width", width)
        .attr("height", height);

    var nodes = treeData.nodes,
        links = treeData.links;

    nodes.forEach(function(d, i) {
        d.x = width/2 + i;
        d.y = 100*d.depth + 100;
    });

    // Set root node position.
    nodes[0].fixed = true;
    nodes[0].x = width / 3;
    nodes[0].y = 50;

    force.nodes(nodes)
        .links(links)
        .start();

    var link = svg.selectAll("line")
        .data(links)
        .enter()
        .insert("svg:line")
        .attr("class", "link")
        .style('stroke', '#ccc');

    // Create node group.
    var gnodes = svg.selectAll('g.gnode')
     .data(nodes)
     .enter()
     .append('g')
     .classed('gnode', true);

    // Create nodes.
    var node = gnodes
        .append("circle")
        .attr("r", 8)
        .attr("class", "node")
        .style("fill", '#fff')
        .style("stroke", 'steelblue')
        .call(force.drag);

    // Create text on node groups.
    gnodes.append("text")
        .attr("dx", 12)
        .attr("dy", ".35em")
        .text(function(d) { return d.name })
        .style('font', '8px sans-serif')
        .style('color', '#000');

    force.on("tick", function(e) {
        var ky = e.alpha;
        
        links.forEach(function(d, i) {
          d.target.y += (d.target.depth * 100 - d.target.y) * 5 * ky;
        });

        nodes.forEach(function(d, i) {
            if(d.children) {
                if(i>0) {
                    var childrenSumX = 0;
                    d.children.forEach(function(d, i) {
                        childrenSumX += d.x;
                    });
                    var childrenCount = d.children.length;
                    d.x += ((childrenSumX/childrenCount) - d.x) * 5 * ky;
                }
                else {
                    d.x += (width/2 - d.x) * 5 * ky;
                };
            };
        });

        link.attr("x1", function(d) { return isHorizontal ? d.source.y : d.source.x; })
            .attr("y1", function(d) { return isHorizontal ? d.source.x : d.source.y; })
            .attr("x2", function(d) { return isHorizontal ? d.target.y : d.target.x; })
            .attr("y2", function(d) { return isHorizontal ? d.target.x : d.target.y; });

        gnodes.attr("transform", function(d) { 
            return 'translate(' + [isHorizontal ? d.y : d.x, isHorizontal ? d.x : d.y] + ')'; 
        });
    });

    for (var i = 10000; i > 0; --i) force.tick();
    force.stop();

    saveGraph(d3, el, 'graph.svg');
}

function saveGraph(d3, el, fileName) {
    // Save a d3 graph to an svg file.
    var svgGraph = d3.select(el).select('svg').html();
    //var svgXML = (new xmldom.XMLSerializer()).serializeToString(svgGraph);
    svgXML = '<svg xmlns="http://www.w3.org/2000/svg" version="1.1">' + svgGraph + '</svg>';

    fs.writeFile(fileName, svgXML, err => { if (err) console.error(err); });

    console.log('Saved ' + fileName);
}

function printMutex(graph) {
    var index = 0;

    for (var i in graph) {
        var layer = graph[i];

        console.log('--- P' + index);
        console.log('');

        // Filter literals (noops) and actions.
        var noops = [];
        var actions = [];
        layer.forEach(function(item) {
            if (item.type == 'noop') {
                noops.push(item);
            }
            else {
                actions.push(item);
            }
        });

        // Display literals.
        noops.forEach(function(noop) {
            console.log('Action: ' + noop.precondition[0].operation + ' ' + noop.action);
            console.log('Mutexes:');

            if (noop.mutex) {
                noop.mutex.forEach(function(mutex) {
                    // If this is a literal, include the operation (and, not).
                    var op = '';
                    if (mutex.operation) {
                        op = mutex.operation;
                        op += ' ';
                    }
                    else if (mutex.precondition && mutex.precondition[0].action == mutex.action) {
                        op = mutex.precondition[0].operation;
                        op += ' ';
                    }

                    console.log('- ' + op + mutex.action);
                });
            }

            console.log('');
        });

        console.log('--- A' + (index + 1));
        console.log('');

        // Display actions.
        actions.forEach(function(action) {
            console.log('Action: ' + action.action);
            console.log('Mutexes:');

            if (action.mutex) {
                action.mutex.forEach(function(mutex) {
                    // If this is a literal, include the operation (and, not).
                    var op = '';
                    if (mutex.operation) {
                        op = mutex.operation;
                        op += ' ';
                    }
                    else if (mutex.precondition && mutex.precondition[0].action == mutex.action) {
                        op = mutex.precondition[0].operation;
                        op += ' ';
                    }

                    console.log('- ' + op + mutex.action);
                });
            }

            console.log('');
        });

        index++;
    }
};<|MERGE_RESOLUTION|>--- conflicted
+++ resolved
@@ -1,404 +1,400 @@
-/*
-Example Planning Graph - AI Planning with STRIPS and PDDL.
-Builds a planning graph for a given domain and problem. Renders the graph using d3.js and saves to a file graph.svg.
-Run using: node graph
-
-Copyright (c) 2018 Kory Becker
-http://primaryobjects.com/kory-becker
-
-License MIT
-*/
-var strips = require('./strips');
-var util = require('util');
-var fs = require('fs');
-var d3 = require('d3');
-var jsdom = require('jsdom');
-var xmldom = require('xmldom');
-
-// Load the domain and problem.
-strips.load('./examples/dinner/domain.pddl', './examples/dinner/problem.pddl', function(domain, problem) {
-    var graph = strips.graph(domain, problem);
-    //strips.solveGraph(domain, problem);
-
-    var htmlStub = '<html><head></head><body><div id="dataviz-container"></div><script src="http://cdnjs.cloudflare.com/ajax/libs/d3/2.8.1/d3.v2.min.js"></script></body></html>'; // html file skull with a container div for the d3 dataviz
-    jsdom.env({ features : { QuerySelector : true }, html : htmlStub, done : function(errors, window) {
-        // Process the html document, like if we were at client side.
-
-        // Display an image of the planning graph at layer 0.
-        //drawTree(getTreeData(graph, 0), window);
-        drawGraph(getGraphData(graph, 0), window);
-    }});
-});
-
-//
-// Utility methods for d3.js, to convert strips json into d3.js format and plot graphs.
-//
-function getTreeData(graph, layerIndex) {
-    // Convert the graph into a d3 tree format, so we can plot the graph.
-    var treeData = [ { name: 'root', parent: 'null' }];
-    var parent = [];
-
-    var i = layerIndex; // layer of graph to print
-    var layer = graph[i];
-    var actionHash = {};
-    var actionHash2 = {};
-    
-    for (var j in layer) {
-        var action = layer[j];
-
-        // Format action name: 'cook x y z'.
-<<<<<<< HEAD
-        var name = (action.type === 'noop' ? 'noop-' : '') + action.action + (action.parameters ? '-' : '');
-=======
-        var name = action.action + (action.parameters ? '-' : '');
->>>>>>> b6c72947
-        for (var k in action.parameters) {
-            name += action.parameters[k].parameter + ' ';
-        }
-
-        // Start action node.
-        var node = { name: name, parent: null, children: [] };
-        var p0 = null;
-        var p1 = null;
-
-        // P0
-        for (var k in action.precondition) {
-            var act = action.precondition[k];
-
-            var name = (act.operation || 'and') + '-' + act.action + '-';
-            for (var l in act.parameters) {
-                name += act.parameters[l] + ' ';
-            }
-
-            p0 = actionHash[name];
-            if (!p0) {
-                // New parent node.
-                p0 = { name: name, parent: treeData[0].name, children: [ node ] };
-                parent.push(p0);
-
-                actionHash[name] = p0;
-            }
-            else {
-                // This is a child node of the parent.
-                p0.children.push(node);
-            }   
-                         
-            node.parent = p0.name;
-        }
-
-        // P1
-        for (var k in action.effect) {
-            var act = action.effect[k];
-
-            var name = (act.operation || 'and') + '-' + act.action + '-';
-            for (var l in act.parameters) {
-                name += act.parameters[l] + ' ';
-            }
-
-            p1 = { name: name, parent: node.name, children: [] };
-            node.children.push(p1);
-        }
-    }
-
-    treeData[0].children = parent;
-
-    return treeData;
-}
-
-function getGraphData(graph, layerIndex) {
-    // Convert the graph into a d3 force format, so we can plot the graph.
-    var data = { nodes: [ { name: 'root', depth: 0 }], links: [] };
-    var node2Hash = {};
-    var node3Hash = {};
-
-    var tree = getTreeData(graph, layerIndex);
-
-    // Convert the d3 tree data format into a nodes/links force format.
-    for (var i in tree[0].children) {
-        var node = tree[0].children[i];
-
-        data.nodes.push({ name: node.name, depth: 1 });
-        var parentIndex = data.nodes.length - 1;
-        data.links.push({ source: 0, target: parentIndex, depth: 1 });
-
-        for (var j in node.children) {
-            var node2 = node.children[j];
-
-            if (node2.name.indexOf('noop') != -1 || !node2Hash[node2.name]) {
-                data.nodes.push({ name: node2.name, depth: 2 });
-                data.links.push({ source: parentIndex, target: data.nodes.length - 1, depth: 2 });
-
-                // Remember this node along with its index, in case we need to link to it again.
-                node2Hash[node2.name] = data.nodes.length - 1;
-            }
-            else {
-                // This node already exists, so link to it.
-                data.links.push({ source: parentIndex, target: node2Hash[node2.name], depth: 2 });
-            }
-
-            var parentIndex2 = data.nodes.length - 1;
-
-            for (var k in node2.children) {
-                var node3 = node2.children[k];
-
-                if (node3.name.indexOf('noop') != -1 || !node3Hash[node3.name]) {
-                    data.nodes.push({ name: node3.name, depth: 3 });
-                    data.links.push({ source: parentIndex2, target: data.nodes.length - 1, depth: 3 });
-
-                    // Remember this node along with its index, in case we need to link to it again.
-                    node3Hash[node3.name] = data.nodes.length - 1;
-                }
-                else {
-                    // This node already exists, so link to it.
-                    data.links.push({ source: parentIndex2, target: node3Hash[node3.name], depth: 3 });
-                }
-            }            
-        }
-    }
-
-    return data;
-}
-
-function drawTree(treeData, window) {
-    var el = window.document.querySelector('#dataviz-container');
-
-    var margin = {top: 20, right: 120, bottom: 20, left: 120}, width = 960 - margin.right - margin.left, height = 500 - margin.top - margin.bottom;
-    var i = 0;
-    var tree = d3.layout.tree().size([height, width]);
-    var diagonal = d3.svg.diagonal().projection(function(d) { return [d.y, d.x]; });
-    var svg = d3.select(el).append("svg")
-        .attr("width", width + margin.right + margin.left)
-        .attr("height", height + margin.top + margin.bottom)
-        .append("g")
-        .attr("transform", "translate(" + margin.left + "," + margin.top + ")");
-    var root = treeData[0];
-
-    // Compute the new tree layout.
-    var nodes = tree.nodes(root).reverse(),
-    links = tree.links(nodes);
-
-    // Normalize for fixed-depth.
-    nodes.forEach(function(d) { d.y = d.depth * 180; });
-
-    // Declare the nodes.
-    var node = svg.selectAll("g.node").data(nodes, function(d) { return d.id || (d.id = ++i); });
-
-    // Enter the nodes.
-    var nodeEnter = node.enter().append("g")
-    .attr("class", "node")
-    .attr("transform", function(d) { 
-    return "translate(" + d.y + "," + d.x + ")"; });
-
-    nodeEnter.append("circle")
-    .attr("r", 10)
-    .style({ "fill": "#fff", stroke: 'steelblue', 'stroke-width': '3px' });
-
-    nodeEnter.append("text")
-    .attr("x", function(d) { 
-    return d.children || d._children ? -13 : 13; })
-    .attr("dy", ".35em")
-    .attr("text-anchor", function(d) { 
-    return d.children || d._children ? "end" : "start"; })
-    .text(function(d) { return d.name; })
-    .style({"fill-opacity": 1, 'fill': '#000'});
-
-    // Declare the links.
-    var link = svg.selectAll("path.link")
-    .data(links, function(d) { return d.target.id; });
-
-    // Enter the links.
-    link.enter().insert("path", "g").style({"fill-opacity": 1, 'fill': 'none', stroke: '#ccc', 'stroke-width': '2px'}).attr("d", diagonal);
-
-    saveGraph(d3, el, 'graph.svg');
-}
-
-function drawGraph(treeData, window) {
-    var el = window.document.querySelector('#dataviz-container');
-    var width = 800;
-    var height = 1200;
-    var isHorizontal = true;
-
-    var force = d3.layout.force()
-        .gravity(.05)
-        .charge(-500)
-        .size([width, height]);
-
-    var svg = d3.select(el).append("svg:svg")
-        .attr("width", width)
-        .attr("height", height);
-
-    var nodes = treeData.nodes,
-        links = treeData.links;
-
-    nodes.forEach(function(d, i) {
-        d.x = width/2 + i;
-        d.y = 100*d.depth + 100;
-    });
-
-    // Set root node position.
-    nodes[0].fixed = true;
-    nodes[0].x = width / 3;
-    nodes[0].y = 50;
-
-    force.nodes(nodes)
-        .links(links)
-        .start();
-
-    var link = svg.selectAll("line")
-        .data(links)
-        .enter()
-        .insert("svg:line")
-        .attr("class", "link")
-        .style('stroke', '#ccc');
-
-    // Create node group.
-    var gnodes = svg.selectAll('g.gnode')
-     .data(nodes)
-     .enter()
-     .append('g')
-     .classed('gnode', true);
-
-    // Create nodes.
-    var node = gnodes
-        .append("circle")
-        .attr("r", 8)
-        .attr("class", "node")
-        .style("fill", '#fff')
-        .style("stroke", 'steelblue')
-        .call(force.drag);
-
-    // Create text on node groups.
-    gnodes.append("text")
-        .attr("dx", 12)
-        .attr("dy", ".35em")
-        .text(function(d) { return d.name })
-        .style('font', '8px sans-serif')
-        .style('color', '#000');
-
-    force.on("tick", function(e) {
-        var ky = e.alpha;
-        
-        links.forEach(function(d, i) {
-          d.target.y += (d.target.depth * 100 - d.target.y) * 5 * ky;
-        });
-
-        nodes.forEach(function(d, i) {
-            if(d.children) {
-                if(i>0) {
-                    var childrenSumX = 0;
-                    d.children.forEach(function(d, i) {
-                        childrenSumX += d.x;
-                    });
-                    var childrenCount = d.children.length;
-                    d.x += ((childrenSumX/childrenCount) - d.x) * 5 * ky;
-                }
-                else {
-                    d.x += (width/2 - d.x) * 5 * ky;
-                };
-            };
-        });
-
-        link.attr("x1", function(d) { return isHorizontal ? d.source.y : d.source.x; })
-            .attr("y1", function(d) { return isHorizontal ? d.source.x : d.source.y; })
-            .attr("x2", function(d) { return isHorizontal ? d.target.y : d.target.x; })
-            .attr("y2", function(d) { return isHorizontal ? d.target.x : d.target.y; });
-
-        gnodes.attr("transform", function(d) { 
-            return 'translate(' + [isHorizontal ? d.y : d.x, isHorizontal ? d.x : d.y] + ')'; 
-        });
-    });
-
-    for (var i = 10000; i > 0; --i) force.tick();
-    force.stop();
-
-    saveGraph(d3, el, 'graph.svg');
-}
-
-function saveGraph(d3, el, fileName) {
-    // Save a d3 graph to an svg file.
-    var svgGraph = d3.select(el).select('svg').html();
-    //var svgXML = (new xmldom.XMLSerializer()).serializeToString(svgGraph);
-    svgXML = '<svg xmlns="http://www.w3.org/2000/svg" version="1.1">' + svgGraph + '</svg>';
-
-    fs.writeFile(fileName, svgXML, err => { if (err) console.error(err); });
-
-    console.log('Saved ' + fileName);
-}
-
-function printMutex(graph) {
-    var index = 0;
-
-    for (var i in graph) {
-        var layer = graph[i];
-
-        console.log('--- P' + index);
-        console.log('');
-
-        // Filter literals (noops) and actions.
-        var noops = [];
-        var actions = [];
-        layer.forEach(function(item) {
-            if (item.type == 'noop') {
-                noops.push(item);
-            }
-            else {
-                actions.push(item);
-            }
-        });
-
-        // Display literals.
-        noops.forEach(function(noop) {
-            console.log('Action: ' + noop.precondition[0].operation + ' ' + noop.action);
-            console.log('Mutexes:');
-
-            if (noop.mutex) {
-                noop.mutex.forEach(function(mutex) {
-                    // If this is a literal, include the operation (and, not).
-                    var op = '';
-                    if (mutex.operation) {
-                        op = mutex.operation;
-                        op += ' ';
-                    }
-                    else if (mutex.precondition && mutex.precondition[0].action == mutex.action) {
-                        op = mutex.precondition[0].operation;
-                        op += ' ';
-                    }
-
-                    console.log('- ' + op + mutex.action);
-                });
-            }
-
-            console.log('');
-        });
-
-        console.log('--- A' + (index + 1));
-        console.log('');
-
-        // Display actions.
-        actions.forEach(function(action) {
-            console.log('Action: ' + action.action);
-            console.log('Mutexes:');
-
-            if (action.mutex) {
-                action.mutex.forEach(function(mutex) {
-                    // If this is a literal, include the operation (and, not).
-                    var op = '';
-                    if (mutex.operation) {
-                        op = mutex.operation;
-                        op += ' ';
-                    }
-                    else if (mutex.precondition && mutex.precondition[0].action == mutex.action) {
-                        op = mutex.precondition[0].operation;
-                        op += ' ';
-                    }
-
-                    console.log('- ' + op + mutex.action);
-                });
-            }
-
-            console.log('');
-        });
-
-        index++;
-    }
+/*
+Example Planning Graph - AI Planning with STRIPS and PDDL.
+Builds a planning graph for a given domain and problem. Renders the graph using d3.js and saves to a file graph.svg.
+Run using: node graph
+
+Copyright (c) 2018 Kory Becker
+http://primaryobjects.com/kory-becker
+
+License MIT
+*/
+var strips = require('./strips');
+var util = require('util');
+var fs = require('fs');
+var d3 = require('d3');
+var jsdom = require('jsdom');
+var xmldom = require('xmldom');
+
+// Load the domain and problem.
+strips.load('./examples/dinner/domain.pddl', './examples/dinner/problem.pddl', function(domain, problem) {
+    var graph = strips.graph(domain, problem);
+    //strips.solveGraph(domain, problem);
+
+    var htmlStub = '<html><head></head><body><div id="dataviz-container"></div><script src="http://cdnjs.cloudflare.com/ajax/libs/d3/2.8.1/d3.v2.min.js"></script></body></html>'; // html file skull with a container div for the d3 dataviz
+    jsdom.env({ features : { QuerySelector : true }, html : htmlStub, done : function(errors, window) {
+        // Process the html document, like if we were at client side.
+
+        // Display an image of the planning graph at layer 0.
+        //drawTree(getTreeData(graph, 0), window);
+        drawGraph(getGraphData(graph, 0), window);
+    }});
+});
+
+//
+// Utility methods for d3.js, to convert strips json into d3.js format and plot graphs.
+//
+function getTreeData(graph, layerIndex) {
+    // Convert the graph into a d3 tree format, so we can plot the graph.
+    var treeData = [ { name: 'root', parent: 'null' }];
+    var parent = [];
+
+    var i = layerIndex; // layer of graph to print
+    var layer = graph[i];
+    var actionHash = {};
+    var actionHash2 = {};
+    
+    for (var j in layer) {
+        var action = layer[j];
+
+        // Format action name: 'cook x y z'.
+        var name = (action.type === 'noop' ? 'noop-' : '') + action.action + (action.parameters ? '-' : '');
+        for (var k in action.parameters) {
+            name += action.parameters[k].parameter + ' ';
+        }
+
+        // Start action node.
+        var node = { name: name, parent: null, children: [] };
+        var p0 = null;
+        var p1 = null;
+
+        // P0
+        for (var k in action.precondition) {
+            var act = action.precondition[k];
+
+            var name = (act.operation || 'and') + '-' + act.action + '-';
+            for (var l in act.parameters) {
+                name += act.parameters[l] + ' ';
+            }
+
+            p0 = actionHash[name];
+            if (!p0) {
+                // New parent node.
+                p0 = { name: name, parent: treeData[0].name, children: [ node ] };
+                parent.push(p0);
+
+                actionHash[name] = p0;
+            }
+            else {
+                // This is a child node of the parent.
+                p0.children.push(node);
+            }   
+                         
+            node.parent = p0.name;
+        }
+
+        // P1
+        for (var k in action.effect) {
+            var act = action.effect[k];
+
+            var name = (act.operation || 'and') + '-' + act.action + '-';
+            for (var l in act.parameters) {
+                name += act.parameters[l] + ' ';
+            }
+
+            p1 = { name: name, parent: node.name, children: [] };
+            node.children.push(p1);
+        }
+    }
+
+    treeData[0].children = parent;
+
+    return treeData;
+}
+
+function getGraphData(graph, layerIndex) {
+    // Convert the graph into a d3 force format, so we can plot the graph.
+    var data = { nodes: [ { name: 'root', depth: 0 }], links: [] };
+    var node2Hash = {};
+    var node3Hash = {};
+
+    var tree = getTreeData(graph, layerIndex);
+
+    // Convert the d3 tree data format into a nodes/links force format.
+    for (var i in tree[0].children) {
+        var node = tree[0].children[i];
+
+        data.nodes.push({ name: node.name, depth: 1 });
+        var parentIndex = data.nodes.length - 1;
+        data.links.push({ source: 0, target: parentIndex, depth: 1 });
+
+        for (var j in node.children) {
+            var node2 = node.children[j];
+
+            if (node2.name.indexOf('noop') != -1 || !node2Hash[node2.name]) {
+                data.nodes.push({ name: node2.name, depth: 2 });
+                data.links.push({ source: parentIndex, target: data.nodes.length - 1, depth: 2 });
+
+                // Remember this node along with its index, in case we need to link to it again.
+                node2Hash[node2.name] = data.nodes.length - 1;
+            }
+            else {
+                // This node already exists, so link to it.
+                data.links.push({ source: parentIndex, target: node2Hash[node2.name], depth: 2 });
+            }
+
+            var parentIndex2 = data.nodes.length - 1;
+
+            for (var k in node2.children) {
+                var node3 = node2.children[k];
+
+                if (node3.name.indexOf('noop') != -1 || !node3Hash[node3.name]) {
+                    data.nodes.push({ name: node3.name, depth: 3 });
+                    data.links.push({ source: parentIndex2, target: data.nodes.length - 1, depth: 3 });
+
+                    // Remember this node along with its index, in case we need to link to it again.
+                    node3Hash[node3.name] = data.nodes.length - 1;
+                }
+                else {
+                    // This node already exists, so link to it.
+                    data.links.push({ source: parentIndex2, target: node3Hash[node3.name], depth: 3 });
+                }
+            }            
+        }
+    }
+
+    return data;
+}
+
+function drawTree(treeData, window) {
+    var el = window.document.querySelector('#dataviz-container');
+
+    var margin = {top: 20, right: 120, bottom: 20, left: 120}, width = 960 - margin.right - margin.left, height = 500 - margin.top - margin.bottom;
+    var i = 0;
+    var tree = d3.layout.tree().size([height, width]);
+    var diagonal = d3.svg.diagonal().projection(function(d) { return [d.y, d.x]; });
+    var svg = d3.select(el).append("svg")
+        .attr("width", width + margin.right + margin.left)
+        .attr("height", height + margin.top + margin.bottom)
+        .append("g")
+        .attr("transform", "translate(" + margin.left + "," + margin.top + ")");
+    var root = treeData[0];
+
+    // Compute the new tree layout.
+    var nodes = tree.nodes(root).reverse(),
+    links = tree.links(nodes);
+
+    // Normalize for fixed-depth.
+    nodes.forEach(function(d) { d.y = d.depth * 180; });
+
+    // Declare the nodes.
+    var node = svg.selectAll("g.node").data(nodes, function(d) { return d.id || (d.id = ++i); });
+
+    // Enter the nodes.
+    var nodeEnter = node.enter().append("g")
+    .attr("class", "node")
+    .attr("transform", function(d) { 
+    return "translate(" + d.y + "," + d.x + ")"; });
+
+    nodeEnter.append("circle")
+    .attr("r", 10)
+    .style({ "fill": "#fff", stroke: 'steelblue', 'stroke-width': '3px' });
+
+    nodeEnter.append("text")
+    .attr("x", function(d) { 
+    return d.children || d._children ? -13 : 13; })
+    .attr("dy", ".35em")
+    .attr("text-anchor", function(d) { 
+    return d.children || d._children ? "end" : "start"; })
+    .text(function(d) { return d.name; })
+    .style({"fill-opacity": 1, 'fill': '#000'});
+
+    // Declare the links.
+    var link = svg.selectAll("path.link")
+    .data(links, function(d) { return d.target.id; });
+
+    // Enter the links.
+    link.enter().insert("path", "g").style({"fill-opacity": 1, 'fill': 'none', stroke: '#ccc', 'stroke-width': '2px'}).attr("d", diagonal);
+
+    saveGraph(d3, el, 'graph.svg');
+}
+
+function drawGraph(treeData, window) {
+    var el = window.document.querySelector('#dataviz-container');
+    var width = 800;
+    var height = 1200;
+    var isHorizontal = true;
+
+    var force = d3.layout.force()
+        .gravity(.05)
+        .charge(-500)
+        .size([width, height]);
+
+    var svg = d3.select(el).append("svg:svg")
+        .attr("width", width)
+        .attr("height", height);
+
+    var nodes = treeData.nodes,
+        links = treeData.links;
+
+    nodes.forEach(function(d, i) {
+        d.x = width/2 + i;
+        d.y = 100*d.depth + 100;
+    });
+
+    // Set root node position.
+    nodes[0].fixed = true;
+    nodes[0].x = width / 3;
+    nodes[0].y = 50;
+
+    force.nodes(nodes)
+        .links(links)
+        .start();
+
+    var link = svg.selectAll("line")
+        .data(links)
+        .enter()
+        .insert("svg:line")
+        .attr("class", "link")
+        .style('stroke', '#ccc');
+
+    // Create node group.
+    var gnodes = svg.selectAll('g.gnode')
+     .data(nodes)
+     .enter()
+     .append('g')
+     .classed('gnode', true);
+
+    // Create nodes.
+    var node = gnodes
+        .append("circle")
+        .attr("r", 8)
+        .attr("class", "node")
+        .style("fill", '#fff')
+        .style("stroke", 'steelblue')
+        .call(force.drag);
+
+    // Create text on node groups.
+    gnodes.append("text")
+        .attr("dx", 12)
+        .attr("dy", ".35em")
+        .text(function(d) { return d.name })
+        .style('font', '8px sans-serif')
+        .style('color', '#000');
+
+    force.on("tick", function(e) {
+        var ky = e.alpha;
+        
+        links.forEach(function(d, i) {
+          d.target.y += (d.target.depth * 100 - d.target.y) * 5 * ky;
+        });
+
+        nodes.forEach(function(d, i) {
+            if(d.children) {
+                if(i>0) {
+                    var childrenSumX = 0;
+                    d.children.forEach(function(d, i) {
+                        childrenSumX += d.x;
+                    });
+                    var childrenCount = d.children.length;
+                    d.x += ((childrenSumX/childrenCount) - d.x) * 5 * ky;
+                }
+                else {
+                    d.x += (width/2 - d.x) * 5 * ky;
+                };
+            };
+        });
+
+        link.attr("x1", function(d) { return isHorizontal ? d.source.y : d.source.x; })
+            .attr("y1", function(d) { return isHorizontal ? d.source.x : d.source.y; })
+            .attr("x2", function(d) { return isHorizontal ? d.target.y : d.target.x; })
+            .attr("y2", function(d) { return isHorizontal ? d.target.x : d.target.y; });
+
+        gnodes.attr("transform", function(d) { 
+            return 'translate(' + [isHorizontal ? d.y : d.x, isHorizontal ? d.x : d.y] + ')'; 
+        });
+    });
+
+    for (var i = 10000; i > 0; --i) force.tick();
+    force.stop();
+
+    saveGraph(d3, el, 'graph.svg');
+}
+
+function saveGraph(d3, el, fileName) {
+    // Save a d3 graph to an svg file.
+    var svgGraph = d3.select(el).select('svg').html();
+    //var svgXML = (new xmldom.XMLSerializer()).serializeToString(svgGraph);
+    svgXML = '<svg xmlns="http://www.w3.org/2000/svg" version="1.1">' + svgGraph + '</svg>';
+
+    fs.writeFile(fileName, svgXML, err => { if (err) console.error(err); });
+
+    console.log('Saved ' + fileName);
+}
+
+function printMutex(graph) {
+    var index = 0;
+
+    for (var i in graph) {
+        var layer = graph[i];
+
+        console.log('--- P' + index);
+        console.log('');
+
+        // Filter literals (noops) and actions.
+        var noops = [];
+        var actions = [];
+        layer.forEach(function(item) {
+            if (item.type == 'noop') {
+                noops.push(item);
+            }
+            else {
+                actions.push(item);
+            }
+        });
+
+        // Display literals.
+        noops.forEach(function(noop) {
+            console.log('Action: ' + noop.precondition[0].operation + ' ' + noop.action);
+            console.log('Mutexes:');
+
+            if (noop.mutex) {
+                noop.mutex.forEach(function(mutex) {
+                    // If this is a literal, include the operation (and, not).
+                    var op = '';
+                    if (mutex.operation) {
+                        op = mutex.operation;
+                        op += ' ';
+                    }
+                    else if (mutex.precondition && mutex.precondition[0].action == mutex.action) {
+                        op = mutex.precondition[0].operation;
+                        op += ' ';
+                    }
+
+                    console.log('- ' + op + mutex.action);
+                });
+            }
+
+            console.log('');
+        });
+
+        console.log('--- A' + (index + 1));
+        console.log('');
+
+        // Display actions.
+        actions.forEach(function(action) {
+            console.log('Action: ' + action.action);
+            console.log('Mutexes:');
+
+            if (action.mutex) {
+                action.mutex.forEach(function(mutex) {
+                    // If this is a literal, include the operation (and, not).
+                    var op = '';
+                    if (mutex.operation) {
+                        op = mutex.operation;
+                        op += ' ';
+                    }
+                    else if (mutex.precondition && mutex.precondition[0].action == mutex.action) {
+                        op = mutex.precondition[0].operation;
+                        op += ' ';
+                    }
+
+                    console.log('- ' + op + mutex.action);
+                });
+            }
+
+            console.log('');
+        });
+
+        index++;
+    }
 };